/*
 * hdf5-file.c
 *
 * Read/write HDF5 data files
 *
 * Copyright © 2012 Deutsches Elektronen-Synchrotron DESY,
 *                  a research centre of the Helmholtz Association.
 *
 * Authors:
 *   2009-2012 Thomas White <taw@physics.org>
 *   2014      Valerio Mariani
 *
 * This file is part of CrystFEL.
 *
 * CrystFEL is free software: you can redistribute it and/or modify
 * it under the terms of the GNU General Public License as published by
 * the Free Software Foundation, either version 3 of the License, or
 * (at your option) any later version.
 *
 * CrystFEL is distributed in the hope that it will be useful,
 * but WITHOUT ANY WARRANTY; without even the implied warranty of
 * MERCHANTABILITY or FITNESS FOR A PARTICULAR PURPOSE.  See the
 * GNU General Public License for more details.
 *
 * You should have received a copy of the GNU General Public License
 * along with CrystFEL.  If not, see <http://www.gnu.org/licenses/>.
 *
 */

#ifdef HAVE_CONFIG_H
#include <config.h>
#endif

#include <stdlib.h>
#include <stdio.h>
#include <stdint.h>
#include <hdf5.h>
#include <assert.h>
#include <unistd.h>

#include "events.h"
#include "image.h"
#include "hdf5-file.h"
#include "utils.h"


struct hdf5_write_location {

	const char      *location;
	int              n_panels;
	int             *panel_idxs;

	int              max_ss;
	int              max_fs;

};


int split_group_and_object(const char *path, char **group, char **object)
{
	const char *sep;
	const char *store;

	sep = path;
	store = sep;
	sep = strpbrk(sep + 1, "/");
	if ( sep != NULL ) {
		while ( 1 ) {
			store = sep;
			sep = strpbrk(sep + 1, "/");
			if ( sep == NULL ) {
				break;
			}
		}
	}
	if ( store == path ) {
		*group = NULL;
		*object = strdup(path);
	} else {
		*group = strndup(path, store - path);
		*object = strdup(store+1);
	}
	return 0;
};


struct hdfile {

	const char      *path;  /* Current data path */

	size_t          nfs;  /* Image width */
	size_t          nss;  /* Image height */

	hid_t           fh;  /* HDF file handle */
	hid_t           dh;  /* Dataset handle */

	int             data_open;  /* True if dh is initialised */
};


struct hdfile *hdfile_open(const char *filename)
{
	struct hdfile *f;

	f = malloc(sizeof(struct hdfile));
	if ( f == NULL ) return NULL;

	if ( access( filename, R_OK ) == -1 ) {
		ERROR("File does not exist or cannot be read: %s\n",
		      filename);
		free(f);
		return NULL;
	}

	f->fh = H5Fopen(filename, H5F_ACC_RDONLY, H5P_DEFAULT);
	if ( f->fh < 0 ) {
		ERROR("Couldn't open file: %s\n", filename);
		free(f);
		return NULL;
	}

	f->data_open = 0;
	return f;
}


int hdfile_set_image(struct hdfile *f, const char *path,
                     struct panel *p)
{
	hsize_t *size;
	hsize_t *max_size;
	hid_t sh;
	int sh_dim;
	int di;

	f->dh = H5Dopen2(f->fh, path, H5P_DEFAULT);
	if ( f->dh < 0 ) {
		ERROR("Couldn't open dataset\n");
		return -1;
	}
	f->data_open = 1;
	sh = H5Dget_space(f->dh);
	sh_dim = H5Sget_simple_extent_ndims(sh);

	if ( p == NULL ) {

		if ( sh_dim != 2 ) {
			ERROR("Dataset is not two-dimensional\n");
			return -1;
		}

	} else {

		if ( sh_dim != p->dim_structure->num_dims ) {
			ERROR("Dataset dimensionality does not match "
			      "geometry file\n");
			return -1;
		}

	}

	size = malloc(sh_dim*sizeof(hsize_t));
	max_size = malloc(sh_dim*sizeof(hsize_t));

	H5Sget_simple_extent_dims(sh, size, max_size);
	H5Sclose(sh);

	if ( p == NULL ) {

		f->nss = size[0];
		f->nfs = size[1];

	} else {

		for ( di=0; di<p->dim_structure->num_dims; di++ ) {

			if ( p->dim_structure->dims[di] == HYSL_SS ) {
				f->nss = size[di];
			}
			if ( p->dim_structure->dims[di] == HYSL_FS ) {
				f->nfs = size[di];
			}

		}

	}

	free(size);
	free(max_size);

	return 0;
}


static int read_peak_count(struct hdfile *f, char *path, int line,
                           int *num_peaks)
{

	hid_t dh, sh, mh;
	hsize_t size[1];
	hsize_t max_size[1];
	hsize_t offset[1], count[1];
	hsize_t m_offset[1], m_count[1], dimmh[1];


	int tw, r;

	dh = H5Dopen2(f->fh, path, H5P_DEFAULT);
	if ( dh < 0 ) {
		ERROR("Data block %s not found.\n", path);
		return 1;
	}

	sh = H5Dget_space(dh);
	if ( sh < 0 ) {
		H5Dclose(dh);
		ERROR("Couldn't get dataspace for data.\n");
		return 1;
	}

	if ( H5Sget_simple_extent_ndims(sh) != 1 ) {
		ERROR("Data block %s has the wrong dimensionality (%i).\n",
		      path, H5Sget_simple_extent_ndims(sh));
		H5Sclose(sh);
		H5Dclose(dh);
		return 1;
	}

	H5Sget_simple_extent_dims(sh, size, max_size);

	tw = size[0];

	if ( line > tw-1 ) {
		H5Sclose(sh);
		H5Dclose(dh);
		ERROR("Data block %s does not contain data for required event.\n",
		      path);
		return 1;
	}

	offset[0] = line;
	count[0] = 1;

	r = H5Sselect_hyperslab(sh, H5S_SELECT_SET,
	                        offset, NULL, count, NULL);
	if ( r < 0 ) {
		ERROR("Error selecting file dataspace "
		      "for data block %s\n", path);
		H5Dclose(dh);
		H5Sclose(sh);
		return 1;
	}

	m_offset[0] = 0;
	m_count[0] = 1;
	dimmh[0] = 1;
	mh = H5Screate_simple(1, dimmh, NULL);
	r = H5Sselect_hyperslab(mh, H5S_SELECT_SET,
	                        m_offset, NULL, m_count, NULL);
	if ( r < 0 ) {
		ERROR("Error selecting memory dataspace "
		      "for data block %s\n", path);
		H5Dclose(dh);
		H5Sclose(sh);
		H5Sclose(mh);
		return 1;
	}

	r = H5Dread(dh, H5T_NATIVE_INT, mh,
	            sh, H5P_DEFAULT, num_peaks);
	if ( r < 0 ) {
		ERROR("Couldn't read data for block %s, line %i\n", path, line);
		H5Dclose(dh);
		H5Sclose(sh);
		H5Sclose(mh);
		return 1;
	}

	H5Dclose(dh);
	H5Sclose(sh);
	H5Sclose(mh);
	return 0;
}



static float *read_hdf5_data(struct hdfile *f, char *path, int line)
{

	hid_t dh, sh, mh;
	hsize_t size[2];
	hsize_t max_size[2];
	hsize_t offset[2], count[2];
	hsize_t m_offset[2], m_count[2], dimmh[2];
	float *buf;
	int tw, r;

	dh = H5Dopen2(f->fh, path, H5P_DEFAULT);
	if ( dh < 0 ) {
		ERROR("Data block (%s) not found.\n", path);
		return NULL;
	}

	sh = H5Dget_space(dh);
	if ( sh < 0 ) {
		H5Dclose(dh);
		ERROR("Couldn't get dataspace for data.\n");
		return NULL;
	}

	if ( H5Sget_simple_extent_ndims(sh) != 2 ) {
		ERROR("Data block %s has the wrong dimensionality (%i).\n",
		      path, H5Sget_simple_extent_ndims(sh));
		H5Sclose(sh);
		H5Dclose(dh);
		return NULL;
	}

	H5Sget_simple_extent_dims(sh, size, max_size);

	tw = size[0];
	if ( line> tw-1 ) {
		H5Sclose(sh);
		H5Dclose(dh);
		ERROR("Data block %s does not contain data for required event.\n",
		      path);
		return NULL;
	}

	offset[0] = line;
	offset[1] = 0;
	count[0] = 1;
	count[1] = size[1];

	r = H5Sselect_hyperslab(sh, H5S_SELECT_SET, offset, NULL, count, NULL);
	if ( r < 0 ) {
	    ERROR("Error selecting file dataspace "
	          "for data block %s\n", path);
	    H5Dclose(dh);
	    H5Sclose(sh);
	    return NULL;
	}

	m_offset[0] = 0;
	m_offset[1] = 0;
	m_count[0] = 1;
	m_count[1] = size[1];
	dimmh[0] = 1;
	dimmh[1] = size[1];

	mh = H5Screate_simple(2, dimmh, NULL);
	r = H5Sselect_hyperslab(mh, H5S_SELECT_SET,
	                        m_offset, NULL, m_count, NULL);
	if ( r < 0 ) {
		ERROR("Error selecting memory dataspace "
		      "for data block %s\n", path);
		H5Dclose(dh);
		H5Sclose(sh);
		H5Sclose(mh);
		return NULL;
	}

	buf = malloc(size[1]*sizeof(float));
	if ( buf == NULL ) return NULL;
	r = H5Dread(dh, H5T_NATIVE_FLOAT, mh, sh, H5P_DEFAULT, buf);
	if ( r < 0 ) {
		ERROR("Couldn't read data for block %s, line %i\n", path, line);
		H5Dclose(dh);
		H5Sclose(sh);
		H5Sclose(mh);
		return NULL;
	}

	H5Dclose(dh);
	H5Sclose(sh);
	H5Sclose(mh);
	return buf;
}


/* Get peaks from HDF5, in "CXI format" (as in "CXIDB") */
int get_peaks_cxi(struct image *image, struct hdfile *f, const char *p,
                  struct filename_plus_event *fpe)
{
	char path_n[1024];
	char path_x[1024];
	char path_y[1024];
	char path_i[1024];
	int r;
	int pk;

	int line = 0;
	int num_peaks;

	float *buf_x;
	float *buf_y;
	float *buf_i;

	if ( (fpe != NULL) && (fpe->ev != NULL)
	  && (fpe->ev->dim_entries != NULL) )
	{
		line = fpe->ev->dim_entries[0];
	} else {
		ERROR("CXI format peak list format selected,"
		      "but file has no event structure");
		return 1;
	}

	snprintf(path_n, 1024, "%s/nPeaks", p);
	snprintf(path_x, 1024, "%s/peakXPosRaw", p);
	snprintf(path_y, 1024, "%s/peakYPosRaw", p);
	snprintf(path_i, 1024, "%s/peakTotalIntensity", p);

	r = read_peak_count(f, path_n, line, &num_peaks);
	if ( r != 0 ) return 1;

	buf_x = read_hdf5_data(f, path_x, line);
	if ( r != 0 ) return 1;

	buf_y = read_hdf5_data(f, path_y, line);
	if ( r != 0 ) return 1;

	buf_i = read_hdf5_data(f, path_i, line);
	if ( r != 0 ) return 1;

	if ( image->features != NULL ) {
		image_feature_list_free(image->features);
	}
	image->features = image_feature_list_new();

	for ( pk=0; pk<num_peaks; pk++ ) {

		float fs, ss, val;
		struct panel *p;

		fs = buf_x[pk];
		ss = buf_y[pk];
		val = buf_i[pk];

		p = find_orig_panel(image->det, fs, ss);
		if ( p == NULL ) continue;
		if ( p->no_index ) continue;

		/* Convert coordinates to match rearranged
		 * panels in memory */
		fs = fs - p->orig_min_fs + p->min_fs;
		ss = ss - p->orig_min_ss + p->min_ss;

		image_add_feature(image->features, fs, ss, image,
		                  val, NULL);

	}

	return 0;
}


int get_peaks(struct image *image, struct hdfile *f, const char *p)
{
	hid_t dh, sh;
	hsize_t size[2];
	hsize_t max_size[2];
	int i;
	float *buf;
	herr_t r;
	int tw;

	dh = H5Dopen2(f->fh, p, H5P_DEFAULT);
	if ( dh < 0 ) {
		ERROR("Peak list (%s) not found.\n", p);
		return 1;
	}

	sh = H5Dget_space(dh);
	if ( sh < 0 ) {
		H5Dclose(dh);
		ERROR("Couldn't get dataspace for peak list.\n");
		return 1;
	}

	if ( H5Sget_simple_extent_ndims(sh) != 2 ) {
		ERROR("Peak list has the wrong dimensionality (%i).\n",
		H5Sget_simple_extent_ndims(sh));
		H5Sclose(sh);
		H5Dclose(dh);
		return 1;
	}

	H5Sget_simple_extent_dims(sh, size, max_size);

	tw = size[1];
	if ( (tw != 3) && (tw != 4) ) {
		H5Sclose(sh);
		H5Dclose(dh);
		ERROR("Peak list has the wrong dimensions.\n");
		return 1;
	}

	buf = malloc(sizeof(float)*size[0]*size[1]);
	if ( buf == NULL ) {
		H5Sclose(sh);
		H5Dclose(dh);
		ERROR("Couldn't reserve memory for the peak list.\n");
		return 1;
	}
	r = H5Dread(dh, H5T_NATIVE_FLOAT, H5S_ALL, H5S_ALL,
	            H5P_DEFAULT, buf);
	if ( r < 0 ) {
		ERROR("Couldn't read peak list.\n");
		free(buf);
		return 1;
	}

	if ( image->features != NULL ) {
		image_feature_list_free(image->features);
	}
	image->features = image_feature_list_new();

	for ( i=0; i<size[0]; i++ ) {

		float fs, ss, val;
		struct panel *p;

		fs = buf[tw*i+0];
		ss = buf[tw*i+1];
		val = buf[tw*i+2];

		p = find_orig_panel(image->det, fs, ss);
		if ( p == NULL ) continue;
		if ( p->no_index ) continue;

		/* Convert coordinates to match rearranged panels in memory */
		fs = fs - p->orig_min_fs + p->min_fs;
		ss = ss - p->orig_min_ss + p->min_ss;

		image_add_feature(image->features, fs, ss, image, val,
		                  NULL);

	}

	free(buf);
	H5Sclose(sh);
	H5Dclose(dh);

	return 0;
}


static void cleanup(hid_t fh)
{
	int n_ids, i;
	hid_t ids[2048];

	n_ids = H5Fget_obj_ids(fh, H5F_OBJ_ALL, 2048, ids);

	for ( i=0; i<n_ids; i++ ) {

		hid_t id;
		H5I_type_t type;

		id = ids[i];

		type = H5Iget_type(id);

		if ( type == H5I_GROUP ) H5Gclose(id);
		if ( type == H5I_DATASET ) H5Dclose(id);
		if ( type == H5I_DATATYPE ) H5Tclose(id);
		if ( type == H5I_DATASPACE ) H5Sclose(id);
		if ( type == H5I_ATTR ) H5Aclose(id);

	}

}


void hdfile_close(struct hdfile *f)
{

	if ( f->data_open ) {
		H5Dclose(f->dh);
	}

	cleanup(f->fh);

	H5Fclose(f->fh);

	free(f);
}


/* Deprecated */
int hdf5_write(const char *filename, const void *data,
               int width, int height, int type)
{
	hid_t fh, gh, sh, dh;  /* File, group, dataspace and data handles */
	herr_t r;
	hsize_t size[2];

	fh = H5Fcreate(filename, H5F_ACC_TRUNC, H5P_DEFAULT, H5P_DEFAULT);
	if ( fh < 0 ) {
		ERROR("Couldn't create file: %s\n", filename);
		return 1;
	}

	gh = H5Gcreate2(fh, "data", H5P_DEFAULT, H5P_DEFAULT, H5P_DEFAULT);
	if ( gh < 0 ) {
		ERROR("Couldn't create group\n");
		H5Fclose(fh);
		return 1;
	}

	/* Note the "swap" here, according to section 3.2.5,
	 * "C versus Fortran Dataspaces", of the HDF5 user's guide. */
	size[0] = height;
	size[1] = width;
	sh = H5Screate_simple(2, size, NULL);

	dh = H5Dcreate2(gh, "data", type, sh,
	                H5P_DEFAULT, H5P_DEFAULT, H5P_DEFAULT);
	if ( dh < 0 ) {
		ERROR("Couldn't create dataset\n");
		H5Fclose(fh);
		return 1;
	}

	/* Muppet check */
	H5Sget_simple_extent_dims(sh, size, NULL);

	r = H5Dwrite(dh, type, H5S_ALL,
	             H5S_ALL, H5P_DEFAULT, data);
	if ( r < 0 ) {
		ERROR("Couldn't write data\n");
		H5Dclose(dh);
		H5Fclose(fh);
		return 1;
	}
	H5Dclose(dh);
	H5Gclose(gh);
	H5Fclose(fh);

	return 0;
}


static void add_panel_to_location(struct hdf5_write_location *loc,
                                  struct panel *p, int pi)
{
	int *new_panel_idxs;

	new_panel_idxs = realloc(loc->panel_idxs,
	                         (loc->n_panels+1)*sizeof(int));
	if ( new_panel_idxs == NULL ) {
		ERROR("Error while managing write location list.\n");
		return;
	}
	loc->panel_idxs = new_panel_idxs;
	loc->panel_idxs[loc->n_panels] = pi;
	loc->n_panels += 1;
	if ( p->orig_max_fs > loc->max_fs ) {
		loc->max_fs = p->orig_max_fs;
	}
	if ( p->orig_max_ss > loc->max_ss ) {
		loc->max_ss = p->orig_max_ss;
	}
}


static void add_panel_location(struct panel *p, const char *p_location, int pi,
                               struct hdf5_write_location **plocations,
                               int *pnum_locations)
{
	int li;
	int num_locations = *pnum_locations;
	struct hdf5_write_location *locations = *plocations;
	int done = 0;

	/* Does this HDF5 path already exist in the location list?
	 * If so, add the new panel to it (with a unique index, we hope) */
	for ( li=0; li<num_locations; li++ ) {
		if ( strcmp(p_location, locations[li].location) == 0 ) {
			add_panel_to_location(&locations[li], p, pi);
			done = 1;
		}
	}

	/* If not, add a new location to ths list */
	if ( !done ) {

		struct hdf5_write_location *new_locations;
		size_t nsz;

		nsz = (num_locations+1)*sizeof(struct hdf5_write_location);
		new_locations = realloc(locations, nsz);
		if ( new_locations == NULL ) {
			ERROR("Failed to grow location list.\n");
			return;
		}
		locations = new_locations;

		locations[num_locations].max_ss = p->orig_max_ss;
		locations[num_locations].max_fs = p->orig_max_fs;
		locations[num_locations].location = p_location;
		locations[num_locations].panel_idxs = malloc(sizeof(int));
		if ( locations[num_locations].panel_idxs == NULL ) {
			ERROR("Failed to allocate single idx (!)\n");
			return;
		}
		locations[num_locations].panel_idxs[0] = pi;
		locations[num_locations].n_panels = 1;

		num_locations += 1;

	}

	*plocations = locations;
	*pnum_locations = num_locations;
}


static struct hdf5_write_location *make_location_list(struct detector *det,
                                                      const char *def_location,
                                                      int *pnum_locations)
{
	int pi;
	struct hdf5_write_location *locations = NULL;
	int num_locations = 0;

	for ( pi=0; pi<det->n_panels; pi++ ) {

		struct panel p;
		const char *p_location;

		p = det->panels[pi];

		if ( p.data == NULL ) {
			p_location = def_location;
		} else {
			p_location = p.data;
		}

		add_panel_location(&p, p_location, pi,
		                   &locations, &num_locations);

	}

	*pnum_locations = num_locations;
	return locations;
}


static void write_location(hid_t fh, const struct image *image,
                           struct hdf5_write_location *loc)
{
	hid_t sh, dh, ph;
	hid_t dh_dataspace;
	hsize_t size[2];
	int pi;

	/* Note the "swap" here, according to section 3.2.5,
	 * "C versus Fortran Dataspaces", of the HDF5 user's guide. */
	size[0] = loc->max_ss+1;
	size[1] = loc->max_fs+1;
	sh = H5Screate_simple(2, size, NULL);

	ph = H5Pcreate(H5P_LINK_CREATE);
	H5Pset_create_intermediate_group(ph, 1);

	dh = H5Dcreate2(fh, loc->location, H5T_NATIVE_FLOAT, sh,
	                ph, H5P_DEFAULT, H5P_DEFAULT);
	if ( dh < 0 ) {
		ERROR("Couldn't create dataset\n");
		H5Fclose(fh);
		return;
	}

	H5Sget_simple_extent_dims(sh, size, NULL);

	for ( pi=0; pi<loc->n_panels; pi++ ) {

		hsize_t f_offset[2], f_count[2];
		hsize_t m_offset[2], m_count[2];
		hsize_t dimsm[2];
		hid_t memspace;
		struct panel p;
		int r;

		p = image->det->panels[loc->panel_idxs[pi]];

		f_offset[0] = p.orig_min_ss;
		f_offset[1] = p.orig_min_fs;
		f_count[0] = p.orig_max_ss - p.orig_min_ss +1;
		f_count[1] = p.orig_max_fs - p.orig_min_fs +1;

		dh_dataspace = H5Dget_space(dh);
		r = H5Sselect_hyperslab(dh_dataspace, H5S_SELECT_SET,
		                        f_offset, NULL, f_count, NULL);
		if ( r < 0 ) {
			ERROR("Error selecting file dataspace "
			      "for panel %s\n", p.name);
			H5Pclose(ph);
			H5Dclose(dh);
			H5Sclose(dh_dataspace);
			H5Sclose(sh);
			H5Fclose(fh);
			return;
		}

		m_offset[0] = p.min_ss;
		m_offset[1] = p.min_fs;
		m_count[0] = p.max_ss - p.min_ss +1;
		m_count[1] = p.max_fs - p.min_fs +1;

		dimsm[0] = image->height;
		dimsm[1] = image->width;
		memspace = H5Screate_simple(2, dimsm, NULL);

		r = H5Sselect_hyperslab(memspace, H5S_SELECT_SET,
		                        m_offset, NULL, m_count, NULL);
		r = H5Dwrite(dh, H5T_NATIVE_FLOAT, memspace,
		             dh_dataspace, H5P_DEFAULT, image->data);
		if ( r < 0 ) {
			ERROR("Couldn't write data\n");
			H5Pclose(ph);
			H5Dclose(dh);
			H5Sclose(dh_dataspace);
			H5Sclose(sh);
			H5Sclose(memspace);
			H5Fclose(fh);
			return;
		}

		H5Sclose(dh_dataspace);
		H5Sclose(memspace);
	}
	H5Pclose(ph);
	H5Sclose(sh);
	H5Dclose(dh);
}


static void write_photon_energy(hid_t fh, double eV, const char *ph_en_loc)
{
	hid_t ph, sh, dh;
	hsize_t size1d[1];
	int r;

	ph = H5Pcreate(H5P_LINK_CREATE);
	H5Pset_create_intermediate_group(ph, 1);

	size1d[0] = 1;
	sh = H5Screate_simple(1, size1d, NULL);

	dh = H5Dcreate2(fh, ph_en_loc, H5T_NATIVE_DOUBLE, sh,
	                ph, H5S_ALL, H5P_DEFAULT);
	if ( dh < 0 ) {
		ERROR("Couldn't create dataset for photon energy.\n");
		return;
	}
	r = H5Dwrite(dh, H5T_NATIVE_DOUBLE, H5S_ALL, H5S_ALL, H5P_DEFAULT, &eV);
	if ( r < 0 ) {
		ERROR("Couldn't write photon energy.\n");
		/* carry on */
	}

	H5Pclose(ph);
	H5Dclose(dh);
}


static void write_spectrum(hid_t fh, struct sample *spectrum, int spectrum_size,
                           int nsamples)
{
	herr_t r;
	double *arr;
	int i;
	hsize_t size1d[1];
	hid_t sh, dh, ph;

	ph = H5Pcreate(H5P_LINK_CREATE);
	H5Pset_create_intermediate_group(ph, 1);

	arr = malloc(spectrum_size*sizeof(double));
	if ( arr == NULL ) {
		ERROR("Failed to allocate memory for spectrum.\n");
		return;
	}
	for ( i=0; i<spectrum_size; i++ ) {
		arr[i] = 1.0e10/spectrum[i].k;
	}

	size1d[0] = spectrum_size;
	sh = H5Screate_simple(1, size1d, NULL);

	dh = H5Dcreate2(fh, "/spectrum/wavelengths_A", H5T_NATIVE_DOUBLE,
	                sh, ph, H5S_ALL, H5P_DEFAULT);
	if ( dh < 0 ) {
		ERROR("Failed to create dataset for spectrum wavelengths.\n");
		return;
	}
	r = H5Dwrite(dh, H5T_NATIVE_DOUBLE, H5S_ALL,
		     H5S_ALL, H5P_DEFAULT, arr);
	if ( r < 0 ) {
		ERROR("Failed to write spectrum wavelengths.\n");
		return;
	}
	H5Dclose(dh);

	for ( i=0; i<spectrum_size; i++ ) {
		arr[i] = spectrum[i].weight;
	}

	dh = H5Dcreate2(fh, "/spectrum/weights", H5T_NATIVE_DOUBLE, sh,
		        H5P_DEFAULT, H5S_ALL, H5P_DEFAULT);
	if ( dh < 0 ) {
		ERROR("Failed to create dataset for spectrum weights.\n");
		return;
	}
	r = H5Dwrite(dh, H5T_NATIVE_DOUBLE, H5S_ALL,
		     H5S_ALL, H5P_DEFAULT, arr);
	if ( r < 0 ) {
		ERROR("Failed to write spectrum weights.\n");
		return;
	}

	H5Dclose(dh);
	free(arr);

	size1d[0] = 1;
	sh = H5Screate_simple(1, size1d, NULL);

	dh = H5Dcreate2(fh, "/spectrum/number_of_samples", H5T_NATIVE_INT, sh,
		        ph, H5S_ALL, H5P_DEFAULT);
	if ( dh < 0 ) {
		ERROR("Failed to create dataset for number of spectrum "
		      "samples.\n");
		return;
	}

	r = H5Dwrite(dh, H5T_NATIVE_INT, H5S_ALL,
		     H5S_ALL, H5P_DEFAULT, &nsamples);
	if ( r < 0 ) {
		ERROR("Failed to write number of spectrum samples.\n");
		return;
	}

	H5Dclose(dh);
	H5Pclose(ph);
}


int hdf5_write_image(const char *filename, const struct image *image,
                     char *element)
{
	hid_t fh;
	int li;
	char *default_location;
	struct hdf5_write_location *locations;
	int num_locations;
	const char *ph_en_loc;

	if ( image->det == NULL ) {
		ERROR("Geometry not available\n");
		return 1;
	}

	fh = H5Fcreate(filename, H5F_ACC_TRUNC, H5P_DEFAULT, H5P_DEFAULT);
	if ( fh < 0 ) {
		ERROR("Couldn't create file: %s\n", filename);
		return 1;
	}

	if ( element != NULL ) {
		default_location = strdup(element);
	} else {
		default_location = strdup("/data/data");
	}

	locations = make_location_list(image->det, default_location,
	                               &num_locations);

	for ( li=0; li<num_locations; li++ ) {
		write_location(fh, image, &locations[li]);
	}

	if ( image->beam == NULL || image->beam->photon_energy_from == NULL ) {
		ph_en_loc = "photon_energy_eV";
	} else {
		ph_en_loc = image->beam->photon_energy_from;
	}

	write_photon_energy(fh, ph_lambda_to_eV(image->lambda), ph_en_loc);

	if ( image->spectrum != NULL && image->spectrum_size > 0 ) {

		write_spectrum(fh, image->spectrum, image->spectrum_size,
		              image->nsamples);
	}

	H5Fclose(fh);
	free(default_location);
	for ( li=0; li<num_locations; li ++ ) {
		free(locations[li].panel_idxs);
	}

	free(locations);
	return 0;
}


static void debodge_saturation(struct hdfile *f, struct image *image)
{
	hid_t dh, sh;
	hsize_t size[2];
	hsize_t max_size[2];
	int i;
	float *buf;
	herr_t r;

	dh = H5Dopen2(f->fh, "/processing/hitfinder/peakinfo_saturated",
	              H5P_DEFAULT);

	if ( dh < 0 ) {
		/* This isn't an error */
		return;
	}

	sh = H5Dget_space(dh);
	if ( sh < 0 ) {
		H5Dclose(dh);
		ERROR("Couldn't get dataspace for saturation table.\n");
		return;
	}

	if ( H5Sget_simple_extent_ndims(sh) != 2 ) {
		H5Sclose(sh);
		H5Dclose(dh);
		return;
	}

	H5Sget_simple_extent_dims(sh, size, max_size);

	if ( size[1] != 3 ) {
		H5Sclose(sh);
		H5Dclose(dh);
		ERROR("Saturation table has the wrong dimensions.\n");
		return;
	}

	buf = malloc(sizeof(float)*size[0]*size[1]);
	if ( buf == NULL ) {
		H5Sclose(sh);
		H5Dclose(dh);
		ERROR("Couldn't reserve memory for saturation table.\n");
		return;
	}
	r = H5Dread(dh, H5T_NATIVE_FLOAT, H5S_ALL, H5S_ALL, H5P_DEFAULT, buf);
	if ( r < 0 ) {
		ERROR("Couldn't read saturation table.\n");
		free(buf);
		return;
	}

	for ( i=0; i<size[0]; i++ ) {

		unsigned int x, y;
		float val;

		x = buf[3*i+0];
		y = buf[3*i+1];
		val = buf[3*i+2];

		image->data[x+image->width*y] = val / 5.0;
		image->data[x+1+image->width*y] = val / 5.0;
		image->data[x-1+image->width*y] = val / 5.0;
		image->data[x+image->width*(y+1)] = val / 5.0;
		image->data[x+image->width*(y-1)] = val / 5.0;

	}

	free(buf);
	H5Sclose(sh);
	H5Dclose(dh);
}


static int unpack_panels(struct image *image, struct detector *det)
{
	int pi;

	image->dp = malloc(det->n_panels * sizeof(float *));
	image->bad = malloc(det->n_panels * sizeof(int *));
	if ( (image->dp == NULL) || (image->bad == NULL) ) {
		ERROR("Failed to allocate panels.\n");
		return 1;
	}

	for ( pi=0; pi<det->n_panels; pi++ ) {

		struct panel *p;
		int fs, ss;

		p = &det->panels[pi];
		image->dp[pi] = malloc(p->w*p->h*sizeof(float));
		image->bad[pi] = calloc(p->w*p->h, sizeof(int));
		if ( (image->dp[pi] == NULL) || (image->bad[pi] == NULL) ) {
			ERROR("Failed to allocate panel\n");
			return 1;
		}

		for ( ss=0; ss<p->h; ss++ ) {
		for ( fs=0; fs<p->w; fs++ ) {

			int idx;
			int cfs, css;
			int bad = 0;

			cfs = fs+p->min_fs;
			css = ss+p->min_ss;
			idx = cfs + css*image->width;

			image->dp[pi][fs+p->w*ss] = image->data[idx];

			if ( p->no_index ) bad = 1;

			if ( in_bad_region(det, cfs, css) ) {
				bad = 1;
			}

			if ( image->flags != NULL ) {

				int flags;

				flags = image->flags[idx];

				/* Bad if it's missing any of the "good" bits */
				if ( !((flags & image->det->mask_good)
			                   == image->det->mask_good) ) bad = 1;

				/* Bad if it has any of the "bad" bits. */
				if ( flags & image->det->mask_bad ) bad = 1;

			}
			image->bad[pi][fs+p->w*ss] = bad;

		}
		}

	}

	return 0;
}


static int get_scalar_value(struct hdfile *f, const char *name, void *val,
                            hid_t memtype)
{
	hid_t dh;
	hid_t type;
	hid_t class;
	herr_t r;
	int check;

	if ( !hdfile_is_scalar(f, name, 1) ) return 1;

	check = check_path_existence(f->fh, name);
	if ( check == 0 ) {
		ERROR("No such float field '%s'\n", name);
		return 1;
	}

	dh = H5Dopen2(f->fh, name, H5P_DEFAULT);

	type = H5Dget_type(dh);
	class = H5Tget_class(type);

	if ( class != H5T_FLOAT ) {
		ERROR("Not a floating point value.\n");
		H5Tclose(type);
		H5Dclose(dh);
		return 1;
	}

	r = H5Dread(dh, H5T_NATIVE_DOUBLE, H5S_ALL, H5S_ALL,
	            H5P_DEFAULT, val);
	if ( r < 0 )  {
		ERROR("Couldn't read value.\n");
		H5Tclose(type);
		H5Dclose(dh);
		return 1;
	}

	return 0;
}


static int get_ev_based_value(struct hdfile *f, const char *name,
                              struct event *ev, void *val, hid_t memtype)
{
	hid_t dh;
	hid_t type;
	hid_t class;
	hid_t sh;
	hid_t ms;
	hsize_t *f_offset = NULL;
	hsize_t *f_count = NULL;
	hsize_t m_offset[1];
	hsize_t m_count[1];
	hsize_t msdims[1];
	hsize_t size[3];
	herr_t r;
	herr_t check;
	int check_pe;
	int dim_flag;
	int ndims;
	int i;
	char *subst_name = NULL;

	if ( ev->path_length != 0 ) {
		subst_name = partial_event_substitution(ev, name);
	} else {
		subst_name = strdup(name);
	}

	check_pe = check_path_existence(f->fh, subst_name);
	if ( check_pe == 0 ) {
		ERROR("No such event-based float field '%s'\n", subst_name);
		return 1;
	}

	dh = H5Dopen2(f->fh, subst_name, H5P_DEFAULT);
	type = H5Dget_type(dh);
	class = H5Tget_class(type);

	if ( class != H5T_FLOAT ) {
		ERROR("Not a floating point value.\n");
		H5Tclose(type);
		H5Dclose(dh);
		return 1;
	}

	/* Get the dimensionality.  We have to cope with scalars expressed as
	 * arrays with all dimensions 1, as well as zero-d arrays. */
	sh = H5Dget_space(dh);
	ndims = H5Sget_simple_extent_ndims(sh);
	if ( ndims > 3 ) {
		H5Tclose(type);
		H5Dclose(dh);
		return 1;
	}
	H5Sget_simple_extent_dims(sh, size, NULL);

	m_offset[0] = 0;
	m_count[0] = 1;
	msdims[0] = 1;
	ms = H5Screate_simple(1,msdims,NULL);

	/* Check that the size in all dimensions is 1 */
	/* or that one of the dimensions has the same */
	/* size as the hyperplane events              */

	dim_flag = 0;

	for ( i=0; i<ndims; i++ ) {
		if ( size[i] != 1 ) {
			if ( i == 0 && size[i] > ev->dim_entries[0] ) {
				dim_flag = 1;
			} else {
				H5Tclose(type);
				H5Dclose(dh);
				return 1;
			}
		}
	}

	if ( dim_flag == 0  ) {

		r = H5Dread(dh, memtype, H5S_ALL, H5S_ALL, H5P_DEFAULT, val);

		if ( r < 0 )  {
			ERROR("Couldn't read value.\n");
			H5Tclose(type);
			H5Dclose(dh);
			return 1;
		}

	} else {

		f_offset = malloc(ndims*sizeof(hsize_t));
		f_count = malloc(ndims*sizeof(hsize_t));

		for ( i=0; i<ndims; i++ ) {

			if ( i == 0 ) {
				f_offset[i] = ev->dim_entries[0];
				f_count[i] = 1;
			} else {
				f_offset[i] = 0;
				f_count[i] = 0;
			}

		}

		check = H5Sselect_hyperslab(sh, H5S_SELECT_SET,
		                            f_offset, NULL, f_count, NULL);
		if ( check <0 ) {
			ERROR("Error selecting dataspace for float value");
			free(f_offset);
			free(f_count);
			return 1;
		}

		ms = H5Screate_simple(1,msdims,NULL);
		check = H5Sselect_hyperslab(ms, H5S_SELECT_SET,
		                            m_offset, NULL, m_count, NULL);
		if ( check < 0 ) {
			ERROR("Error selecting memory dataspace for float value");
			free(f_offset);
			free(f_count);
			return 1;
		}

		r = H5Dread(dh, memtype, ms, sh, H5P_DEFAULT, val);
		if ( r < 0 )  {
			ERROR("Couldn't read value.\n");
			H5Tclose(type);
			H5Dclose(dh);
			return 1;
		}

	}

	free(subst_name);

	return 0;
}


int hdfile_get_value(struct hdfile *f, const char *name,
                     struct event *ev, void *val, hid_t memtype)
{
	if ( ev == NULL ) {
		return get_scalar_value(f, name, val, memtype);
	} else {
		return get_ev_based_value(f, name, ev, val, memtype);
	}
}


void fill_in_beam_parameters(struct beam_params *beam, struct hdfile *f,
                             struct event *ev, struct image *image)
{
	double eV;

	if ( beam->photon_energy_from == NULL ) {

		/* Explicit value given */
		eV = beam->photon_energy;

	} else {

		int r;

		r = hdfile_get_value(f, beam->photon_energy_from, ev, &eV,
		                     H5T_NATIVE_DOUBLE);
		if ( r ) {
			ERROR("Failed to read '%s'\n",
			      beam->photon_energy_from);
		}

	}

	image->lambda = ph_en_to_lambda(eV_to_J(eV))*beam->photon_energy_scale;
}


int hdf5_read(struct hdfile *f, struct image *image, const char *element,
              int satcorr)
{
	herr_t r;
	float *buf;
	int fail;

	if ( element == NULL ) {
		fail = hdfile_set_first_image(f, "/");
	} else {
		fail = hdfile_set_image(f, element, NULL);
	}

	if ( fail ) {
		ERROR("Couldn't select path\n");
		return 1;
	}

	image->width = f->nfs;
	image->height = f->nss;

	buf = malloc(sizeof(float)*f->nfs*f->nss);

	r = H5Dread(f->dh, H5T_NATIVE_FLOAT, H5S_ALL, H5S_ALL,
				H5P_DEFAULT, buf);
	if ( r < 0 ) {
		ERROR("Couldn't read data\n");
		free(buf);
		return 1;
	}
	image->data = buf;

	if ( image->det != NULL ) {
		ERROR("WARNING: hdf5_read() called with geometry structure.\n");
	}
	image->det = simple_geometry(image);

	if ( satcorr ) debodge_saturation(f, image);

	unpack_panels(image, image->det);

	if ( image->beam != NULL ) {

		fill_in_beam_parameters(image->beam, f, NULL, image);

		if ( image->lambda > 1000 ) {
			/* Error message covers a silly value in the beam file
			 * or in the HDF5 file. */
			ERROR("WARNING: Missing or nonsensical wavelength "
			      "(%e m) for %s.\n",
			      image->lambda, image->filename);
		}

	}

	return 0;
}


static void load_mask(struct hdfile *f, struct event *ev, char *mask,
                      const char *pname, struct image *image,
                      size_t p_w, size_t sum_p_h,
                      hsize_t *f_offset, hsize_t *f_count,
                      hsize_t *m_offset, hsize_t *m_count)
{
	hid_t mask_dataspace, mask_dh;
	int exists;
	int check, r;
	hid_t memspace;
	hsize_t dimsm[2];

	if ( ev != NULL ) {
		mask = retrieve_full_path(ev, mask);
	}

	exists = check_path_existence(f->fh, mask);
	if ( !exists ) {
		ERROR("Cannot find flags for panel %s\n", pname);
		goto err;
	}

	mask_dh = H5Dopen2(f->fh, mask, H5P_DEFAULT);
	if ( mask_dh <= 0 ) {
		ERROR("Couldn't open flags for panel %s\n", pname);
		goto err;
	}

	mask_dataspace = H5Dget_space(mask_dh);
	check = H5Sselect_hyperslab(mask_dataspace, H5S_SELECT_SET,
	                            f_offset, NULL, f_count, NULL);
	if ( check < 0 ) {
		ERROR("Error selecting mask dataspace for panel %s\n", pname);
		goto err;
	}

	dimsm[0] = sum_p_h;
	dimsm[1] = p_w;
	memspace = H5Screate_simple(2, dimsm, NULL);
	check = H5Sselect_hyperslab(memspace, H5S_SELECT_SET,
	                            m_offset, NULL, m_count, NULL);
	if ( check < 0 ) {
		ERROR("Error selecting memory dataspace for panel %s\n", pname);
		goto err;
	}

	r = H5Dread(mask_dh, H5T_NATIVE_UINT16, memspace,
	            mask_dataspace, H5P_DEFAULT, image->flags);
	if ( r < 0 ) {
		ERROR("Couldn't read flags for panel %s\n", pname);
		goto err;
	}

	H5Sclose(mask_dataspace);
	H5Dclose(mask_dh);
	if ( ev != NULL ) free(mask);

	return;

err:
	if ( ev != NULL ) free(mask);
	free(image->flags);
	image->flags = NULL;
	return;
}


int hdf5_read2(struct hdfile *f, struct image *image, struct event *ev,
               int satcorr)
{
	herr_t r;
	float *buf;
	int sum_p_h;
	int p_w;
	int pi;

	if ( image->det == NULL ) {
		ERROR("Geometry not available\n");
		return 1;
	}

	p_w = image->det->panels[0].w;
	sum_p_h = 0;

	for ( pi=0; pi<image->det->n_panels; pi++ ) {

		if ( image->det->panels[pi].w != p_w ) {
			ERROR("Panels must have the same width.");
			return 1;
		}

		sum_p_h += image->det->panels[pi].h;

	}

	buf = malloc(sizeof(float)*p_w*sum_p_h);
	if ( buf == NULL ) {
		ERROR("Failed to allocate memory for image\n");
		return 1;
	}
	image->width = p_w;
	image->height = sum_p_h;

	image->flags = calloc(p_w*sum_p_h,sizeof(uint16_t));
	if ( image->flags == NULL ) {
		ERROR("Failed to allocate memory for flags\n");
		return 1;
	}


	for ( pi=0; pi<image->det->n_panels; pi++ ) {

		int data_width, data_height;
		hsize_t *f_offset, *f_count;
		int hsi;
		struct dim_structure *hsd;
		hsize_t m_offset[2], m_count[2];
		hsize_t dimsm[2];
		herr_t check;
		hid_t dataspace, memspace;
		int fail;
		struct panel *p;

		p = &image->det->panels[pi];

		if ( ev != NULL ) {

			int exists;
			char *panel_full_path;

			panel_full_path = retrieve_full_path(ev, p->data);

			exists = check_path_existence(f->fh, panel_full_path);
			if ( !exists ) {
				ERROR("Cannot find data for panel %s\n",
				      p->name);
				return 1;
			}

			fail = hdfile_set_image(f, panel_full_path, p);

			free(panel_full_path);

		} else {

			if ( p->data == NULL ) {

				fail = hdfile_set_first_image(f, "/");

			} else {

				int exists;
				exists = check_path_existence(f->fh, p->data);
				if ( !exists ) {
					ERROR("Cannot find data for panel %s\n",
					      p->name);
					return 1;
				}
				fail = hdfile_set_image(f, p->data, p);

			}

		}
		if ( fail ) {
			ERROR("Couldn't select path for panel %s\n",
			      p->name);
			return 1;
		}

		data_width = f->nfs;
		data_height = f->nss;

		if ( (data_width < p->w )
		  || (data_height < p->h) )
		{
			ERROR("Data size doesn't match panel geometry size"
			      " - rejecting image.\n");
			ERROR("Panel name: %s.  Data size: %i,%i. "
			      "Geometry size: %i,%i\n",
			      p->name, data_width, data_height, p->w, p->h);
			return 1;
		}

		hsd = image->det->panels[pi].dim_structure;

		f_offset = malloc(hsd->num_dims*sizeof(hsize_t));
		f_count = malloc(hsd->num_dims*sizeof(hsize_t));

		for ( hsi=0; hsi<hsd->num_dims; hsi++ ) {

			if ( hsd->dims[hsi] == HYSL_FS ) {
				f_offset[hsi] = p->orig_min_fs;
				f_count[hsi] = p->orig_max_fs - p->orig_min_fs+1;
			} else if ( hsd->dims[hsi] == HYSL_SS ) {
				f_offset[hsi] = p->orig_min_ss;
				f_count[hsi] = p->orig_max_ss - p->orig_min_ss+1;
			} else if (hsd->dims[hsi] == HYSL_PLACEHOLDER ) {
				f_offset[hsi] = ev->dim_entries[0];
				f_count[hsi] = 1;
			} else {
				f_offset[hsi] = hsd->dims[hsi];
				f_count[hsi] = 1;
			}

		}

		dataspace = H5Dget_space(f->dh);
		check = H5Sselect_hyperslab(dataspace, H5S_SELECT_SET,
		                            f_offset, NULL, f_count, NULL);
		if ( check < 0 ) {
			ERROR("Error selecting file dataspace for panel %s\n",
			      p->name);
			free(buf);
			return 1;
		}

		m_offset[0] = p->min_ss;
		m_offset[1] = p->min_fs;
		m_count[0] = p->max_ss - p->min_ss +1;
		m_count[1] = p->max_fs - p->min_fs +1;
		dimsm[0] = sum_p_h;
		dimsm[1] = p_w;
		memspace = H5Screate_simple(2, dimsm, NULL);
		check = H5Sselect_hyperslab(memspace, H5S_SELECT_SET,
		                            m_offset, NULL, m_count, NULL);
		if ( check < 0 ) {
			ERROR("Error selecting memory dataspace for panel %s\n",
			      p->name);
			free(buf);
			free(f_offset);
			free(f_count);
			return 1;
		}

		r = H5Dread(f->dh, H5T_NATIVE_FLOAT, memspace, dataspace,
		            H5P_DEFAULT, buf);
		if ( r < 0 ) {
			ERROR("Couldn't read data for panel %s\n",
			      p->name);
			free(buf);
			free(f_offset);
			free(f_count);
			return 1;
		}
		H5Dclose(f->dh);
		f->data_open = 0;
		H5Sclose(dataspace);
		H5Sclose(memspace);

		if ( p->mask != NULL ) {
			load_mask(f, ev, p->mask, p->name, image, p_w, sum_p_h,
			          f_offset, f_count, m_offset, m_count);
		}

		free(f_offset);
		free(f_count);

	}

	image->data = buf;

	if ( satcorr ) debodge_saturation(f, image);

	fill_in_values(image->det, f, ev);

	unpack_panels(image, image->det);

	if ( image->beam != NULL ) {

		fill_in_beam_parameters(image->beam, f, ev, image);

		if ( (image->lambda > 1.0) || (image->lambda < 1e-20) ) {

			ERROR("WARNING: Nonsensical wavelength (%e m) value "
			      "for file: %s, event: %s.\n",
			      image->lambda, image->filename,
			      get_event_string(image->event));
		}

	}

	return 0;
}


static int looks_like_image(hid_t h)
{
	hid_t sh;
	hsize_t size[2];
	hsize_t max_size[2];

	sh = H5Dget_space(h);
	if ( sh < 0 ) return 0;

	if ( H5Sget_simple_extent_ndims(sh) != 2 ) {
		return 0;
	}

	H5Sget_simple_extent_dims(sh, size, max_size);

	if ( ( size[0] > 64 ) && ( size[1] > 64 ) ) return 1;

	return 0;
}


int hdfile_is_scalar(struct hdfile *f, const char *name, int verbose)
{
	hid_t dh;
	hid_t sh;
	hsize_t size[3];
	hid_t type;
	int ndims;
	int i;
	int check;

	check = check_path_existence(f->fh, name);
	if ( check == 0 ) {
		ERROR("No such scalar field '%s'\n", name);
		return 0;
	}

	dh = H5Dopen2(f->fh, name, H5P_DEFAULT);
	type = H5Dget_type(dh);

	/* Get the dimensionality.  We have to cope with scalars expressed as
	 * arrays with all dimensions 1, as well as zero-d arrays. */
	sh = H5Dget_space(dh);
	ndims = H5Sget_simple_extent_ndims(sh);
	if ( ndims > 3 ) {
		if ( verbose ) {
			ERROR("Too many dimensions (%i).\n", ndims);
		}
		H5Tclose(type);
		H5Dclose(dh);
		return 0;
	}

	/* Check that the size in all dimensions is 1 */
	H5Sget_simple_extent_dims(sh, size, NULL);
	for ( i=0; i<ndims; i++ ) {
		if ( size[i] != 1 ) {
			if ( verbose ) {
				ERROR("%s not a scalar value (ndims=%i,"
				      "size[%i]=%i)\n",
				      name, ndims, i, (int)size[i]);
			}
			H5Tclose(type);
			H5Dclose(dh);
			return 0;
		}
	}

	H5Tclose(type);
	H5Dclose(dh);

	return 1;
}


<<<<<<< HEAD


static int get_f_value(struct hdfile *f, const char *name, double *val)
{
	hid_t dh;
	hid_t type;
	hid_t class;
	herr_t r;
	double buf;
	int check;

	if ( !hdfile_is_scalar(f, name, 1) ) return 1;

	check = check_path_existence(f->fh, name);
	if ( check == 0 ) {
		ERROR("No such float field '%s'\n", name);
		return 1;
	}

	dh = H5Dopen2(f->fh, name, H5P_DEFAULT);

	type = H5Dget_type(dh);
	class = H5Tget_class(type);

	if ( class != H5T_FLOAT ) {
		ERROR("Not a floating point value.\n");
		H5Tclose(type);
		H5Dclose(dh);
		return 1;
	}

	r = H5Dread(dh, H5T_NATIVE_DOUBLE, H5S_ALL, H5S_ALL,
	            H5P_DEFAULT, &buf);
	if ( r < 0 )  {
		ERROR("Couldn't read value.\n");
		H5Tclose(type);
		H5Dclose(dh);
		return 1;
	}

	*val = buf;
	return 0;
}


static int get_ev_based_f_value(struct hdfile *f, const char *name,
                                struct event *ev, double *val)
{
	hid_t dh;
	hid_t type;
	hid_t class;
	hid_t sh;
	hid_t ms;
	hsize_t *f_offset = NULL;
	hsize_t *f_count = NULL;
	hsize_t m_offset[1];
	hsize_t m_count[1];
	hsize_t msdims[1];
	hsize_t size[3];
	herr_t r;
	herr_t check;
	double buf;
	int check_pe;
	int dim_flag;
	int ndims;
	int i;
	char *subst_name = NULL;

	if ( ev->path_length != 0 ) {
		subst_name = partial_event_substitution(ev, name);
	} else {
		subst_name = strdup(name);
	}

	check_pe = check_path_existence(f->fh, subst_name);
	if ( check_pe == 0 ) {
		ERROR("No such event-based float field '%s'\n", subst_name);
		return 1;
	}

	dh = H5Dopen2(f->fh, subst_name, H5P_DEFAULT);
	type = H5Dget_type(dh);
	class = H5Tget_class(type);

	if ( class != H5T_FLOAT ) {
		ERROR("Not a floating point value.\n");
		H5Tclose(type);
		H5Dclose(dh);
		return 1;
	}

	/* Get the dimensionality.  We have to cope with scalars expressed as
	 * arrays with all dimensions 1, as well as zero-d arrays. */
	sh = H5Dget_space(dh);
	ndims = H5Sget_simple_extent_ndims(sh);
	if ( ndims > 3 ) {
		H5Tclose(type);
		H5Dclose(dh);
		return 1;
	}
	H5Sget_simple_extent_dims(sh, size, NULL);

	m_offset[0] = 0;
	m_count[0] = 1;
	msdims[0] = 1;
	ms = H5Screate_simple(1,msdims,NULL);

	/* Check that the size in all dimensions is 1 */
	/* or that one of the dimensions has the same */
	/* size as the hyperplane events              */

	dim_flag = 0;

	for ( i=0; i<ndims; i++ ) {
		if ( size[i] != 1 ) {
			if ( i == 0 && size[i] > ev->dim_entries[0] ) {
				dim_flag = 1;
			} else {
				H5Tclose(type);
				H5Dclose(dh);
				return 1;
			}
		}
	}

	if ( dim_flag == 0  ) {

		r = H5Dread(dh, H5T_NATIVE_DOUBLE, H5S_ALL, H5S_ALL,
		            H5P_DEFAULT, &buf);

		if ( r < 0 )  {
			ERROR("Couldn't read value.\n");
			H5Tclose(type);
			H5Dclose(dh);
			return 1;
		}

	} else {

		f_offset = malloc(ndims*sizeof(hsize_t));
		f_count = malloc(ndims*sizeof(hsize_t));

		for ( i=0; i<ndims; i++ ) {

			if ( i == 0 ) {
				f_offset[i] = ev->dim_entries[0];
				f_count[i] = 1;
			} else {
				f_offset[i] = 0;
				f_count[i] = 0;
			}

		}

		check = H5Sselect_hyperslab(sh, H5S_SELECT_SET,
		                            f_offset, NULL, f_count, NULL);
		if ( check <0 ) {
			ERROR("Error selecting dataspace for float value");
			free(f_offset);
			free(f_count);
			return 1;
		}

		ms = H5Screate_simple(1,msdims,NULL);
		check = H5Sselect_hyperslab(ms, H5S_SELECT_SET,
		                            m_offset, NULL, m_count, NULL);
		if ( check < 0 ) {
			ERROR("Error selecting memory dataspace for float value");
			free(f_offset);
			free(f_count);
			return 1;
		}

		r = H5Dread(dh, H5T_NATIVE_DOUBLE, ms, sh,
		            H5P_DEFAULT, &buf);
		if ( r < 0 )  {
			ERROR("Couldn't read value.\n");
			H5Tclose(type);
			H5Dclose(dh);
			return 1;
		}

	}

	free(subst_name);
	*val = buf;

	return 0;
}


static int get_i_value(struct hdfile *f, const char *name, int *val)
{
	hid_t dh;
	hid_t type;
	hid_t class;
	herr_t r;
	int buf;
	int check;

	if ( !hdfile_is_scalar(f, name, 1) ) return 1;

	check = check_path_existence(f->fh, name);
	if ( check == 0 ) {
		ERROR("No such integer field '%s'\n", name);
		return 1;
	}

	dh = H5Dopen2(f->fh, name, H5P_DEFAULT);
	type = H5Dget_type(dh);
	class = H5Tget_class(type);

	if ( class != H5T_INTEGER ) {
		ERROR("Not an integer value.\n");
		H5Tclose(type);
		H5Dclose(dh);
		return 1;
	}

	r = H5Dread(dh, H5T_NATIVE_INT, H5S_ALL, H5S_ALL,
	            H5P_DEFAULT, &buf);
	if ( r < 0 )  {
		ERROR("Couldn't read value.\n");
		H5Tclose(type);
		H5Dclose(dh);
		return 1;
	}

	*val = buf;
	return 0;
}


double get_value(struct hdfile *f, const char *name)
{
	double val = 0.0;
	get_f_value(f, name, &val);
	return val;
}

double get_ev_based_value(struct hdfile *f, const char *name,
                          struct event *ev)
{
	double val = -1;
	get_ev_based_f_value(f, name, ev, &val);
	return val;
}


=======
>>>>>>> d8bbf227
struct copy_hdf5_field
{
	char **fields;
	int n_fields;
	int max_fields;
};


struct copy_hdf5_field *new_copy_hdf5_field_list()
{
	struct copy_hdf5_field *n;

	n = calloc(1, sizeof(struct copy_hdf5_field));
	if ( n == NULL ) return NULL;

	n->max_fields = 32;
	n->fields = malloc(n->max_fields*sizeof(char *));
	if ( n->fields == NULL ) {
		free(n);
		return NULL;
	}

	return n;
}


void free_copy_hdf5_field_list(struct copy_hdf5_field *n)
{
	int i;
	for ( i=0; i<n->n_fields; i++ ) {
		free(n->fields[i]);
	}
	free(n->fields);
	free(n);
}


void add_copy_hdf5_field(struct copy_hdf5_field *copyme,
                         const char *name)
{
	int i;

	/* Already on the list?   Don't re-add if so. */
	for ( i=0; i<copyme->n_fields; i++ ) {
		if ( strcmp(copyme->fields[i], name) == 0 ) return;
	}

	/* Need more space? */
	if ( copyme->n_fields == copyme->max_fields ) {

		char **nfields;
		int nmax = copyme->max_fields + 32;

		nfields = realloc(copyme->fields, nmax*sizeof(char *));
		if ( nfields == NULL ) {
			ERROR("Failed to allocate space for new HDF5 field.\n");
			return;
		}

		copyme->max_fields = nmax;
		copyme->fields = nfields;

	}

	copyme->fields[copyme->n_fields] = strdup(name);
	if ( copyme->fields[copyme->n_fields] == NULL ) {
		ERROR("Failed to add field for copying '%s'\n", name);
		return;
	}

	copyme->n_fields++;
}


void copy_hdf5_fields(struct hdfile *f, const struct copy_hdf5_field *copyme,
                      FILE *fh, struct event *ev)
{
	int i;

	if ( copyme == NULL ) return;

	for ( i=0; i<copyme->n_fields; i++ ) {

		char *val;
		char *field;

		field = copyme->fields[i];
		val = hdfile_get_string_value(f, field, ev);

		if ( field[0] == '/' ) {
			fprintf(fh, "hdf5%s = %s\n", field, val);
		} else {
			fprintf(fh, "hdf5/%s = %s\n", field, val);
		}

		free(val);

	}
}


char *hdfile_get_string_value(struct hdfile *f, const char *name,
                              struct event *ev)
{
	hid_t dh;
	hsize_t size;
	hid_t type;
	hid_t class;
	int buf_i;
	double buf_f;
	char *tmp = NULL, *subst_name = NULL;

	if (ev != NULL && ev->path_length != 0 ) {
		subst_name = partial_event_substitution(ev, name);
	} else {
		subst_name = strdup(name);
	}

	dh = H5Dopen2(f->fh, subst_name, H5P_DEFAULT);
	if ( dh < 0 ) return NULL;
	type = H5Dget_type(dh);
	class = H5Tget_class(type);

	if ( class == H5T_STRING ) {

		herr_t r;
		hid_t sh;

		size = H5Tget_size(type);
		tmp = malloc(size+1);

		sh = H5Screate(H5S_SCALAR);

		r = H5Dread(dh, type, sh, sh, H5P_DEFAULT, tmp);
		if ( r < 0 ) {
			free(tmp);
			tmp = NULL;
		} else {

			/* Two possibilities:
			 *   String is already zero-terminated
			 *   String is not terminated.
			 * Make sure things are done properly... */
			tmp[size] = '\0';
			chomp(tmp);
		}
	} else {

<<<<<<< HEAD
		switch ( class ) {
			case H5T_FLOAT :
			if ( get_f_value(f, subst_name, &buf_f) ) break;
			tmp = malloc(256);
			snprintf(tmp, 255, "%f", buf_f);
			break;

			case H5T_INTEGER :
			if ( get_i_value(f, subst_name, &buf_i) ) break;
			tmp = malloc(256);
			snprintf(tmp, 255, "%d", buf_i);
=======
		int r;

		switch ( class ) {

			case H5T_FLOAT :
			r = hdfile_get_value(f, subst_name, ev, &buf_f,
			                     H5T_NATIVE_DOUBLE);
			if ( r == 0 ) {
				tmp = malloc(256);
				snprintf(tmp, 255, "%f", buf_f);
			}
			break;

			case H5T_INTEGER :
			r = hdfile_get_value(f, subst_name, ev, &buf_i,
			                     H5T_NATIVE_INT);
			if ( r == 0 ) {
				tmp = malloc(256);
				snprintf(tmp, 255, "%d", buf_i);
			}
>>>>>>> d8bbf227
			break;
		}

	}

	H5Tclose(type);
	H5Dclose(dh);
	free(subst_name);
	return tmp;
}


char **hdfile_read_group(struct hdfile *f, int *n, const char *parent,
                         int **p_is_group, int **p_is_image)
{
	hid_t gh;
	hsize_t num;
	char **res;
	int i;
	int *is_group;
	int *is_image;
	H5G_info_t ginfo;

	gh = H5Gopen2(f->fh, parent, H5P_DEFAULT);
	if ( gh < 0 ) {
		*n = 0;
		return NULL;
	}

	if ( H5Gget_info(gh, &ginfo) < 0 ) {
		/* Whoopsie */
		*n = 0;
		return NULL;
	}
	num = ginfo.nlinks;
	*n = num;
	if ( num == 0 ) return NULL;

	res = malloc(num*sizeof(char *));
	is_image = malloc(num*sizeof(int));
	is_group = malloc(num*sizeof(int));
	*p_is_image = is_image;
	*p_is_group = is_group;

	for ( i=0; i<num; i++ ) {

		char buf[256];
		hid_t dh;
		H5I_type_t type;

		H5Lget_name_by_idx(gh, ".", H5_INDEX_NAME, H5_ITER_NATIVE,
		                   i, buf, 255, H5P_DEFAULT);
		res[i] = malloc(256);
		if ( strlen(parent) > 1 ) {
			snprintf(res[i], 255, "%s/%s", parent, buf);
		} else {
			snprintf(res[i], 255, "%s%s", parent, buf);
		} /* ick */

		is_image[i] = 0;
		is_group[i] = 0;
		dh = H5Oopen(gh, buf, H5P_DEFAULT);
		if ( dh < 0 ) continue;
		type = H5Iget_type(dh);

		if ( type == H5I_GROUP ) {
			is_group[i] = 1;
		} else if ( type == H5I_DATASET ) {
			is_image[i] = looks_like_image(dh);
		}
		H5Oclose(dh);

	}

	H5Gclose(gh);

	return res;
}


int hdfile_set_first_image(struct hdfile *f, const char *group)
{
	char **names;
	int *is_group;
	int *is_image;
	int n, i, j;

	names = hdfile_read_group(f, &n, group, &is_group, &is_image);
	if ( n == 0 ) return 1;

	for ( i=0; i<n; i++ ) {

		if ( is_image[i] ) {
			hdfile_set_image(f, names[i], NULL);
			for ( j=0; j<n; j++ ) free(names[j]);
			free(is_image);
			free(is_group);
			free(names);
			return 0;
		} else if ( is_group[i] ) {
			if ( !hdfile_set_first_image(f, names[i]) ) {
				for ( j=0; j<n; j++ ) free(names[j]);
				free(is_image);
				free(is_group);
				free(names);
				return 0;
			}
		}

	}

	for ( j=0; j<n; j++ ) free(names[j]);
	free(is_image);
	free(is_group);
	free(names);

	return 1;
}


struct parse_params {
	struct hdfile *hdfile;
	int path_dim;
	const char *path;
	struct event *curr_event;
	struct event_list *ev_list;
	int top_level;
};


int check_path_existence(hid_t fh, const char *path)
{

	char buffer[256];
	char buffer_full_path[2048];
	herr_t herrt;
	struct H5O_info_t ob_info;
	char *path_copy = strdup(path);
	char *start = path_copy;
	char *sep = NULL;

	strncpy(buffer, "\0",1);
	strncpy(buffer_full_path, "\0", 1);

	if ( strcmp(path_copy, "/" ) == 0 ) {
		return 1;
	}

	do {

		int check;

		sep = strstr(start, "/");

		if ( sep != NULL ) {

			if ( sep == start ) {
				start = sep+1;
				strcat(buffer_full_path, "/");
				continue;
			}

			strncpy(buffer, start, sep-start);
			buffer[sep-start]='\0';
			strcat(buffer_full_path, buffer);

			check = H5Lexists(fh, buffer_full_path, H5P_DEFAULT);
			if ( check == 0 ) {
				return 0;
			} else {
				herrt = H5Oget_info_by_name(fh, buffer_full_path,
				                            &ob_info,
				                            H5P_DEFAULT);
				if ( herrt < 0 ) {
					return -1;
				}
				if ( ob_info.type != H5O_TYPE_GROUP ) {
					return 0;
				}

				start = sep+1;
				strcat(buffer_full_path, "/");

			}

		} else {

			strncpy(buffer, start, strlen(start)+1);
			strcat(buffer_full_path, buffer);

			check = H5Lexists(fh, buffer_full_path, H5P_DEFAULT);
			if ( check == 0 ) {
				return 0;
			}

		}
	} while (sep);

	free(path_copy);
	return 1;

}


static herr_t parse_file_event_structure(hid_t loc_id, char *name,
                                         const H5L_info_t *info,
                                         void *operator_data)

{
	struct parse_params *pp;
	char *substituted_path;
	char *ph_loc;
	char *truncated_path;
	htri_t check;
	herr_t herrt_iterate, herrt_info;
	struct H5O_info_t object_info;
	pp = (struct parse_params *)operator_data;

	if ( !pp->top_level ) {

		int fail_push;

		fail_push = push_path_entry_to_event(pp->curr_event, name);
		if ( fail_push ) {
			return -1;
		}

		substituted_path = event_path_placeholder_subst(name, pp->path);

	} else {
		substituted_path = strdup(pp->path);
	}

	if ( pp->top_level == 1 ) {
		pp->top_level = 0;
	}

	truncated_path = strdup(substituted_path);
	ph_loc = strstr(substituted_path,"%");
	if ( ph_loc != NULL) {
		strncpy(&truncated_path[ph_loc-substituted_path],"\0",1);
	}

	herrt_iterate = 0;
	herrt_info = 0;

	check = check_path_existence(pp->hdfile->fh, truncated_path);
	if ( check == 0 ) {
			pop_path_entry_from_event(pp->curr_event);
			return 0;
	} else {

		herrt_info = H5Oget_info_by_name(pp->hdfile->fh, truncated_path,
                                         &object_info, H5P_DEFAULT);
		if ( herrt_info < 0 ) {
			free(truncated_path);
			free(substituted_path);
			return -1;
		}

		if ( pp->curr_event->path_length == pp->path_dim &&
			object_info.type == H5O_TYPE_DATASET ) {

			int fail_append;

			fail_append = append_event_to_event_list(pp->ev_list,
			                                         pp->curr_event);
			if ( fail_append ) {
				free(truncated_path);
				free(substituted_path);
				return -1;
			}

			pop_path_entry_from_event(pp->curr_event);
			return 0;

		} else {

			pp->path = substituted_path;

			if ( object_info.type == H5O_TYPE_GROUP ) {

				herrt_iterate = H5Literate_by_name(pp->hdfile->fh,
				      truncated_path, H5_INDEX_NAME,
				      H5_ITER_NATIVE, NULL,
				      (H5L_iterate_t)parse_file_event_structure,
				      (void *)pp, H5P_DEFAULT);
			}
		}
	}

	pop_path_entry_from_event(pp->curr_event);

	free(truncated_path);
	free(substituted_path);

	return herrt_iterate;
}


struct event_list *fill_event_list(struct hdfile *hdfile, struct detector *det)
{
	int pi;
	int evi;
	herr_t check;
	struct event_list *master_el;
	struct event_list *master_el_with_dims;

	master_el = initialize_event_list();

	if ( det->path_dim != 0 ) {

		for ( pi=0; pi<det->n_panels; pi++ ) {

			struct parse_params pparams;
			struct event *empty_event;
			struct event_list *panel_ev_list;
			int ei;

			empty_event = initialize_event();
			panel_ev_list = initialize_event_list();

			pparams.path = det->panels[pi].data;
			pparams.hdfile = hdfile;
			pparams.path_dim = det->path_dim;
			pparams.curr_event = empty_event;
			pparams.top_level = 1;
			pparams.ev_list = panel_ev_list;

			check = parse_file_event_structure(hdfile->fh, NULL,
				                           NULL,
			                                    (void *)&pparams);

			if ( check < 0 ) {
				free_event(empty_event);
				free_event_list(panel_ev_list);
				return NULL;
			}

			for ( ei=0; ei<panel_ev_list->num_events; ei++ ) {

				int fail_add;

				fail_add = add_non_existing_event_to_event_list(
				                     master_el,
				                     panel_ev_list->events[ei]);
				if ( fail_add ) {

					free_event(empty_event);
					free_event_list(panel_ev_list);
					return NULL;
				}
			}

			free_event(empty_event);
			free_event_list(panel_ev_list);
		}

	}

	if ( det->dim_dim > 0 ) {

		if ( master_el->num_events == 0 ) {

			struct event *empty_ev;
			empty_ev = initialize_event();
			append_event_to_event_list(master_el, empty_ev);
			free(empty_ev);

		}

		master_el_with_dims = initialize_event_list();

		for (evi=0; evi<master_el->num_events; evi++ ) {

			int global_path_dim = -1;
			int pai;
			int mlwd;

			for ( pai=0; pai<det->n_panels; pai++ ) {

				char *full_panel_path;
				hid_t dh;
				hid_t sh;
				int dims;
				hsize_t *size;
				hsize_t *max_size;
				int hsdi;
				int panel_path_dim = 0;

				full_panel_path = retrieve_full_path(
				                  master_el->events[evi],
				                  det->panels[pai].data);

				dh = H5Dopen2(hdfile->fh, full_panel_path,
				              H5P_DEFAULT);
				sh = H5Dget_space(dh);
				dims = H5Sget_simple_extent_ndims(sh);

				size = malloc(dims*sizeof(hsize_t));
				max_size = malloc(dims*sizeof(hsize_t));

				dims = H5Sget_simple_extent_dims(sh, size,
				                                 max_size);

				for ( hsdi=0;
				      hsdi<det->panels[pai].dim_structure->num_dims;
				      hsdi++ ) {
					if (det->panels[pai].dim_structure->dims[hsdi] ==
				    HYSL_PLACEHOLDER ) {
						panel_path_dim = size[hsdi];
						break;
					}
				}


				if ( global_path_dim == -1 ) {

					global_path_dim = panel_path_dim;

				} else if ( panel_path_dim != global_path_dim ) {

					ERROR("Data blocks paths for panels must "
					      "have the same number of placeholders");
					free(size);
					free(max_size);
					return NULL;
				}

			}

			for ( mlwd=0; mlwd<global_path_dim; mlwd++ ) {

				struct event *mlwd_ev;

				mlwd_ev = copy_event(master_el->events[evi]);
				push_dim_entry_to_event(mlwd_ev, mlwd);
				append_event_to_event_list(master_el_with_dims,
				                           mlwd_ev);
				free(mlwd_ev);
			}

		}

		free_event_list(master_el);
		return master_el_with_dims;

	}

	return master_el;
}<|MERGE_RESOLUTION|>--- conflicted
+++ resolved
@@ -1792,258 +1792,6 @@
 }
 
 
-<<<<<<< HEAD
-
-
-static int get_f_value(struct hdfile *f, const char *name, double *val)
-{
-	hid_t dh;
-	hid_t type;
-	hid_t class;
-	herr_t r;
-	double buf;
-	int check;
-
-	if ( !hdfile_is_scalar(f, name, 1) ) return 1;
-
-	check = check_path_existence(f->fh, name);
-	if ( check == 0 ) {
-		ERROR("No such float field '%s'\n", name);
-		return 1;
-	}
-
-	dh = H5Dopen2(f->fh, name, H5P_DEFAULT);
-
-	type = H5Dget_type(dh);
-	class = H5Tget_class(type);
-
-	if ( class != H5T_FLOAT ) {
-		ERROR("Not a floating point value.\n");
-		H5Tclose(type);
-		H5Dclose(dh);
-		return 1;
-	}
-
-	r = H5Dread(dh, H5T_NATIVE_DOUBLE, H5S_ALL, H5S_ALL,
-	            H5P_DEFAULT, &buf);
-	if ( r < 0 )  {
-		ERROR("Couldn't read value.\n");
-		H5Tclose(type);
-		H5Dclose(dh);
-		return 1;
-	}
-
-	*val = buf;
-	return 0;
-}
-
-
-static int get_ev_based_f_value(struct hdfile *f, const char *name,
-                                struct event *ev, double *val)
-{
-	hid_t dh;
-	hid_t type;
-	hid_t class;
-	hid_t sh;
-	hid_t ms;
-	hsize_t *f_offset = NULL;
-	hsize_t *f_count = NULL;
-	hsize_t m_offset[1];
-	hsize_t m_count[1];
-	hsize_t msdims[1];
-	hsize_t size[3];
-	herr_t r;
-	herr_t check;
-	double buf;
-	int check_pe;
-	int dim_flag;
-	int ndims;
-	int i;
-	char *subst_name = NULL;
-
-	if ( ev->path_length != 0 ) {
-		subst_name = partial_event_substitution(ev, name);
-	} else {
-		subst_name = strdup(name);
-	}
-
-	check_pe = check_path_existence(f->fh, subst_name);
-	if ( check_pe == 0 ) {
-		ERROR("No such event-based float field '%s'\n", subst_name);
-		return 1;
-	}
-
-	dh = H5Dopen2(f->fh, subst_name, H5P_DEFAULT);
-	type = H5Dget_type(dh);
-	class = H5Tget_class(type);
-
-	if ( class != H5T_FLOAT ) {
-		ERROR("Not a floating point value.\n");
-		H5Tclose(type);
-		H5Dclose(dh);
-		return 1;
-	}
-
-	/* Get the dimensionality.  We have to cope with scalars expressed as
-	 * arrays with all dimensions 1, as well as zero-d arrays. */
-	sh = H5Dget_space(dh);
-	ndims = H5Sget_simple_extent_ndims(sh);
-	if ( ndims > 3 ) {
-		H5Tclose(type);
-		H5Dclose(dh);
-		return 1;
-	}
-	H5Sget_simple_extent_dims(sh, size, NULL);
-
-	m_offset[0] = 0;
-	m_count[0] = 1;
-	msdims[0] = 1;
-	ms = H5Screate_simple(1,msdims,NULL);
-
-	/* Check that the size in all dimensions is 1 */
-	/* or that one of the dimensions has the same */
-	/* size as the hyperplane events              */
-
-	dim_flag = 0;
-
-	for ( i=0; i<ndims; i++ ) {
-		if ( size[i] != 1 ) {
-			if ( i == 0 && size[i] > ev->dim_entries[0] ) {
-				dim_flag = 1;
-			} else {
-				H5Tclose(type);
-				H5Dclose(dh);
-				return 1;
-			}
-		}
-	}
-
-	if ( dim_flag == 0  ) {
-
-		r = H5Dread(dh, H5T_NATIVE_DOUBLE, H5S_ALL, H5S_ALL,
-		            H5P_DEFAULT, &buf);
-
-		if ( r < 0 )  {
-			ERROR("Couldn't read value.\n");
-			H5Tclose(type);
-			H5Dclose(dh);
-			return 1;
-		}
-
-	} else {
-
-		f_offset = malloc(ndims*sizeof(hsize_t));
-		f_count = malloc(ndims*sizeof(hsize_t));
-
-		for ( i=0; i<ndims; i++ ) {
-
-			if ( i == 0 ) {
-				f_offset[i] = ev->dim_entries[0];
-				f_count[i] = 1;
-			} else {
-				f_offset[i] = 0;
-				f_count[i] = 0;
-			}
-
-		}
-
-		check = H5Sselect_hyperslab(sh, H5S_SELECT_SET,
-		                            f_offset, NULL, f_count, NULL);
-		if ( check <0 ) {
-			ERROR("Error selecting dataspace for float value");
-			free(f_offset);
-			free(f_count);
-			return 1;
-		}
-
-		ms = H5Screate_simple(1,msdims,NULL);
-		check = H5Sselect_hyperslab(ms, H5S_SELECT_SET,
-		                            m_offset, NULL, m_count, NULL);
-		if ( check < 0 ) {
-			ERROR("Error selecting memory dataspace for float value");
-			free(f_offset);
-			free(f_count);
-			return 1;
-		}
-
-		r = H5Dread(dh, H5T_NATIVE_DOUBLE, ms, sh,
-		            H5P_DEFAULT, &buf);
-		if ( r < 0 )  {
-			ERROR("Couldn't read value.\n");
-			H5Tclose(type);
-			H5Dclose(dh);
-			return 1;
-		}
-
-	}
-
-	free(subst_name);
-	*val = buf;
-
-	return 0;
-}
-
-
-static int get_i_value(struct hdfile *f, const char *name, int *val)
-{
-	hid_t dh;
-	hid_t type;
-	hid_t class;
-	herr_t r;
-	int buf;
-	int check;
-
-	if ( !hdfile_is_scalar(f, name, 1) ) return 1;
-
-	check = check_path_existence(f->fh, name);
-	if ( check == 0 ) {
-		ERROR("No such integer field '%s'\n", name);
-		return 1;
-	}
-
-	dh = H5Dopen2(f->fh, name, H5P_DEFAULT);
-	type = H5Dget_type(dh);
-	class = H5Tget_class(type);
-
-	if ( class != H5T_INTEGER ) {
-		ERROR("Not an integer value.\n");
-		H5Tclose(type);
-		H5Dclose(dh);
-		return 1;
-	}
-
-	r = H5Dread(dh, H5T_NATIVE_INT, H5S_ALL, H5S_ALL,
-	            H5P_DEFAULT, &buf);
-	if ( r < 0 )  {
-		ERROR("Couldn't read value.\n");
-		H5Tclose(type);
-		H5Dclose(dh);
-		return 1;
-	}
-
-	*val = buf;
-	return 0;
-}
-
-
-double get_value(struct hdfile *f, const char *name)
-{
-	double val = 0.0;
-	get_f_value(f, name, &val);
-	return val;
-}
-
-double get_ev_based_value(struct hdfile *f, const char *name,
-                          struct event *ev)
-{
-	double val = -1;
-	get_ev_based_f_value(f, name, ev, &val);
-	return val;
-}
-
-
-=======
->>>>>>> d8bbf227
 struct copy_hdf5_field
 {
 	char **fields;
@@ -2192,19 +1940,6 @@
 		}
 	} else {
 
-<<<<<<< HEAD
-		switch ( class ) {
-			case H5T_FLOAT :
-			if ( get_f_value(f, subst_name, &buf_f) ) break;
-			tmp = malloc(256);
-			snprintf(tmp, 255, "%f", buf_f);
-			break;
-
-			case H5T_INTEGER :
-			if ( get_i_value(f, subst_name, &buf_i) ) break;
-			tmp = malloc(256);
-			snprintf(tmp, 255, "%d", buf_i);
-=======
 		int r;
 
 		switch ( class ) {
@@ -2225,7 +1960,6 @@
 				tmp = malloc(256);
 				snprintf(tmp, 255, "%d", buf_i);
 			}
->>>>>>> d8bbf227
 			break;
 		}
 
