--- conflicted
+++ resolved
@@ -170,22 +170,6 @@
 	int max_y = (int)dw->max_y;
 	int width = max_x - min_x;
 	int height = max_y - min_y;
-<<<<<<< HEAD
-	struct image *image = dw->image;
-	if (image == NULL) return 1;
-	if (image->det == NULL) return 1;
-	if (image->det->n_panels == 0) return 1;
-
-	unsigned short *buf = malloc(sizeof(unsigned short) * width * height);
-	memset(buf, 0, sizeof(unsigned short) * width * height);
-	if (buf == NULL) return 1;
-  
-	FILE *fh = fopen(filename, "wb");
-	if (fh == NULL ) {
-		free(buf);
-		return 1;
-	}
-=======
 	unsigned short *buf;
 	struct image *image = dw->image;
 	FILE *fh;
@@ -203,7 +187,6 @@
 		return 1;
 	}
 
->>>>>>> 82e19c18
 	fprintf(fh, "{\n"
 		"HEADER_BYTES=512;\n"
 		"DIM=2;\n"
@@ -217,37 +200,11 @@
 		"PHI=0.0;\n"
 		"OSC_START=0.00;\n"
 		"OSC_END=0.00;\n"
-<<<<<<< HEAD
-		"OSC_RANGE=0.00;\n" // or should we fake 0.1 deg oscillation?
-=======
 		"OSC_RANGE=0.00;\n"
->>>>>>> 82e19c18
 		"AXIS=phi;\n"
 		"BEAM_CENTER_X=%f;\n"
 		"BEAM_CENTER_Y=%f;\n"
 		"}\n",
-<<<<<<< HEAD
-		width, height, 1 / image->det->panels[0].res * 10E2,
-		image->lambda * 10E9, image->det->panels[0].clen * 10E2,
-		-min_x / image->det->panels[0].res * 10E2,
-		-min_y / image->det->panels[0].res * 10E2);
- 
-	fseek(fh, 512, SEEK_SET);
-
-	for (y = min_y; y < max_y; y++ ) {
-		for (x = min_x; x < max_x; x++ ) {
-			int invalid = reverse_2d_mapping(x, y, &dfs, &dss, image->det);
-			if (invalid) continue;
-
-			fs = dfs; ss = dss;    
-			int val = image->data[fs + image->width * ss];
-			unsigned short out;
-			if (val < 0) out = 0;
-			else if (val > 65535) out = 65535;
-			else out = val;
-			buf[(x - min_x) + (y - min_y) * width] = out;
-		}
-=======
 		width, height, 1 / image->det->panels[0].res * 10e2,
 		image->lambda * 10e9, image->det->panels[0].clen * 10e2,
 		-min_x / image->det->panels[0].res * 10e2,
@@ -278,7 +235,6 @@
 		buf[(x - min_x) + (y - min_y) * width] = out;
 
 	}
->>>>>>> 82e19c18
 	}
 
 	fwrite(buf, sizeof(unsigned short), width * height, fh);
@@ -591,7 +547,6 @@
 static void set_window_size(DisplayWindow *dw)
 {
 	gint width;
-	GdkGeometry geom;
 
 	if ( dw->image == NULL || dw->image->data == NULL) {
 		dw->width = 1024;
@@ -625,18 +580,8 @@
 
 	gtk_widget_set_size_request(GTK_WIDGET(dw->drawingarea), width,
 				    dw->height);
-<<<<<<< HEAD
-	geom.min_width = 0;
-	geom.min_height = 0;
-	geom.max_width = dw->width + 10; // allow for scroll bar
-	geom.max_height = dw->height + 30;
-	gtk_window_set_geometry_hints(GTK_WINDOW(dw->window),
-				      GTK_WIDGET(dw->scrollarea), &geom,
-				      GDK_HINT_MIN_SIZE | GDK_HINT_MAX_SIZE);
-=======
 
 	gtk_window_resize(GTK_WINDOW(dw->window), width+30, dw->height+30);
->>>>>>> 82e19c18
 }
 
 
@@ -2837,17 +2782,11 @@
 
 	dw->drawingarea = gtk_drawing_area_new();
 	dw->scrollarea = gtk_scrolled_window_new(NULL, NULL);
-<<<<<<< HEAD
-	gtk_scrolled_window_set_policy(GTK_SCROLLED_WINDOW(dw->scrollarea), 
-				       GTK_POLICY_AUTOMATIC, GTK_POLICY_AUTOMATIC);
-	gtk_scrolled_window_add_with_viewport(GTK_SCROLLED_WINDOW(dw->scrollarea), dw->drawingarea);
-=======
 	gtk_scrolled_window_set_policy(GTK_SCROLLED_WINDOW(dw->scrollarea),
 	                               GTK_POLICY_AUTOMATIC,
 	                               GTK_POLICY_AUTOMATIC);
 	gtk_scrolled_window_add_with_viewport(GTK_SCROLLED_WINDOW(dw->scrollarea),
 	                                      dw->drawingarea);
->>>>>>> 82e19c18
 	gtk_box_pack_start(GTK_BOX(vbox), dw->scrollarea, TRUE, TRUE, 0);
 
 	g_signal_connect(GTK_OBJECT(dw->drawingarea), "expose-event",
