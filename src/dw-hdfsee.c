--- conflicted
+++ resolved
@@ -2915,22 +2915,9 @@
 			free(dw);
 			return NULL;
 		}
-<<<<<<< HEAD
 		// check multi-event mode
 		if ( dw->image->det != NULL && ( dw->image->det->path_dim != 0 ||
 	        	                         dw->image->det->dim_dim != 0  )) {
-=======
-		if ( dw->ev_list->num_events == 0 ) {
-			ERROR("Multi-event geometry file but no events found "
-			      "in data file\n");
-			free_event_list(dw->ev_list);
-			free(dw);
-			return NULL;
-		} else {
-			dw->curr_event = 0;
-		}
->>>>>>> 4b7f0312
-
 			dw->multi_event = 1;
 
 			dw->ev_list = fill_event_list(dw->hdfile, dw->image->det);
@@ -2950,20 +2937,10 @@
 				dw->curr_event = 0;
 			}
 
-<<<<<<< HEAD
-=======
-		if ( dw->multi_event ) {
-			check = hdf5_read2(dw->hdfile, dw->image,
-			                   dw->ev_list->events[dw->curr_event],
-			                   0);
-		} else {
-			check = hdf5_read2(dw->hdfile, dw->image, NULL, 0);
->>>>>>> 4b7f0312
 		}
 		// load image
 		if ( dw->image->det != NULL ) {
 
-<<<<<<< HEAD
 			if ( dw->multi_event ) {
 				check = hdf5_read2(dw->hdfile, dw->image,
 				                   dw->ev_list->events[dw->curr_event], 0);
@@ -2979,16 +2956,6 @@
 			hdfile_close(dw->hdfile);
 			return NULL;
 		}
-=======
-	} else {
-		check =	hdf5_read(dw->hdfile, dw->image, element, 0);
-	}
-	if ( check ) {
-		ERROR("Couldn't load file\n");
-		free(dw);
-		hdfile_close(dw->hdfile);
-		return NULL;
->>>>>>> 4b7f0312
 	}
 
 	dw->image->filename = strdup(filename);
